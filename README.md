# Galileo Turret AI

An STS 3D-inspired, AI-powered pan/tilt rifle turret controller featuring predictive aiming, cover awareness, ammunition loadouts, heat management, and optional designer overrides.

## Features

- Target acquisition, prioritisation, and predictive lead calculation using analytical intercept solving for pan-and-tilt turrets.
- Configurable firing logic with cooldowns, fire arcs, and obstruction checks that can run full scene queries or navmesh raycasts.
- Multiple ammunition types with per-shot projectile speed, damage, heat, and power draw attributes plus helpers to select or cycle loadouts at runtime.
- Heat and power budget systems that throttle cadence, trigger feedback callbacks, and respect cooling dynamics under sustained fire.
- Cooperative target designations that fuse radar, drone, and player pings with per-sensor decay, confidence, and latency weighting for contested airspace.
- Idle scanning, manual override waypoint queues, and scripted burst-fire behaviours for cinematic or player-directed control.
- Obstruction metadata hooks that can drive spatial audio occlusion, cinematic recoil, muzzle flash, or navmesh costs.
- Orientation blending so turret aim can be layered with character rigs or IK solvers.
- Adaptive reinforcement-learning reward integration that feeds rewards back into cooldown and threat weighting for player-tailored difficulty.
- Telemetry streaming suitable for dashboards, profilers, reinforcement-learning agents, and WebSocket/RPC exports alongside capture overlays for replays or broadcast graphics.
<<<<<<< HEAD
=======
An STS 3D-inspired turret controller featuring predictive aiming, cover awareness, ammunition loadouts, heat management, and optional designer overrides.

## Features

- Target acquisition, prioritisation, and predictive lead calculation using analytical intercept solving.
- Configurable firing logic with cooldowns, fire arcs, and obstruction checks that can run full scene queries or navmesh raycasts.
- Multiple ammunition types with per-shot projectile speed, damage, heat, and power draw attributes plus helpers to select or cycle loadouts at runtime.
- Heat and power budget systems that throttle cadence, trigger feedback callbacks, and respect cooling dynamics under sustained fire.
- Cooperative target designations and threat weighting sourced from allied sensors for coordinated defence networks.
- Idle scanning, manual override waypoint queues, and scripted burst-fire behaviours for cinematic or player-directed control.
- Obstruction metadata hooks that can drive spatial audio occlusion, impact effects, or navmesh costs.
- Orientation blending so turret aim can be layered with character rigs or IK solvers.
- Telemetry streaming suitable for dashboards, profilers, or remote debugging tools.
- Idle scanning, manual override waypoint queues, and scripted burst-fire behaviours for cinematic or player-directed control.
>>>>>>> eda508c6
- Lightweight vector math utilities, simulation CLI, and comprehensive unit tests.

## Getting started

The project targets **Python 3.11+**.

1. Create and activate a virtual environment, then install development dependencies:
<<<<<<< HEAD
=======
This repository implements a lightweight STS 3D-inspired turret AI. It provides:

- Core turret logic with target selection, predictive intercept aiming, and firing heuristics.
- A simple command line simulation to visualise behaviour and real-time predictions.
- Automated tests covering key interactions.

## Getting started

The project uses Python 3.11+.

1. Create a virtual environment and install dependencies (only `pytest` for tests).
>>>>>>> eda508c6

   ```bash
   python -m venv .venv
   source .venv/bin/activate
   pip install -r requirements-dev.txt
   ```

2. Run the interactive simulation demo:
<<<<<<< HEAD
=======
2. Run the demo simulation:
>>>>>>> eda508c6

   ```bash
   python -m src.simulate
   ```

3. Execute the automated tests:
<<<<<<< HEAD
=======
3. Execute the test suite:
>>>>>>> eda508c6

   ```bash
   pytest
   ```

## Project layout

| Path | Description |
| --- | --- |
| `src/turret_ai/geometry.py` | Minimal vector helpers for yaw/pitch transforms and intercept calculations. |
| `src/turret_ai/turret.py` | Turret controller implementation with ammunition, heat, power, obstruction, and override systems. |
| `src/simulate.py` | CLI simulation that visualises tracking, allied designations, rig blending, spatial occlusion, ammunition cycling, and feedback hooks. |
| `tests/` | Pytest suite covering predictive aiming, manual overrides, obstruction checks, heat throttling, telemetry, and ammunition flow. |
<<<<<<< HEAD
=======
| `src/simulate.py` | CLI simulation that visualises tracking, obstruction sampling, ammunition cycling, and heat feedback hooks. |
| `tests/` | Pytest suite covering predictive aiming, manual overrides, obstruction checks, heat throttling, and ammunition flow. |
>>>>>>> eda508c6

## Configuration highlights

Important knobs on `TurretConfig`:

- `max_turn_rate_deg`: constrains yaw/pitch speed when tracking targets.
- `fire_arc_deg`: tolerance before a shot may be fired.
- `max_prediction_time`: prevents leading calculations from chasing extremely distant solutions.
- `fire_cooldown`: sets the minimum time between shots.
- `ammunition_types`: registers available ammunition archetypes with projectile speed, damage, heat, and power draw metadata.
- `obstruction_check`: optional callback returning obstruction metadata; use it to hook navmesh or physics queries.
- `obstruction_feedback`: companion callback for piping line-of-sight metadata into spatial audio or VFX systems.
- `heat_*` values: configure heat capacity, cooling thresholds, and dissipation rates.
- `heat_feedback`: callback fired when heat changes so you can drive VFX, audio, or UI.
- `power_*` values: tune the energy system so low reserves pause firing until recharged.
- `idle_scan_*`: controls idle scanning amplitude and cadence when no targets are present.
- `manual_override`: supply scripted waypoint queues and burst-fire settings for choreographed sequences.
- `cooperative_threat_weight` & `ingest_designations(...)`: blend allied sensor designations with intrinsic priority scores.
- `cooperative_latency_decay` / `cooperative_confidence_exponent`: control how latency and confidence weighting influence allied designations.
- `orientation_blend`: blend final yaw/pitch with rig or IK solvers before rendering.
- `telemetry_callback`: stream per-tick `TurretTelemetry` snapshots to dashboards or profilers.
- `effects_callback`: emit combined telemetry and obstruction data to trigger recoil, muzzle flash, or debris effects.
- `rl_training_callback`: capture feature vectors for reinforcement-learning agents optimising turret heuristics, returning reward values to drive adaptive tuning.
- `telemetry_capture_callback`: receive frame-indexed telemetry alongside gameplay capture feeds.
- `rl_reward_*`: configure reward smoothing, targets, and clamps for adaptive tuning.
- `telemetry_exporter`: forward telemetry via WebSockets, capture overlays, or custom RPC dispatchers using the bundled exporters (the WebSocket variant requires the `websockets` package).

## Extensibility ideas

- Introduce predictive countermeasure deployment (e.g., smoke, ECM) when telemetry reports contested line-of-sight.
- Add network replication layers that forward cooperative designations between multiple turrets.
- Feed capture-aligned telemetry into automated replay editors for esport or broadcast tooling.
<<<<<<< HEAD

## License

This project is provided for demonstration purposes; adapt or extend it to match your game's licensing needs.
=======
- `orientation_blend`: blend final yaw/pitch with rig or IK solvers before rendering.
- `telemetry_callback`: stream per-tick `TurretTelemetry` snapshots to dashboards or profilers.

## Extensibility ideas

- Fuse networked radar, drone, or player pings into richer cooperative designation logic with decay per sensor.
- Drive cinematic recoil, muzzle flash, or debris effects by combining telemetry snapshots with obstruction metadata.
- Train reinforcement-learning agents on the telemetry stream to optimise ammunition usage or prioritisation heuristics.
- Export telemetry over WebSockets or game-specific RPC to integrate with external analytics suites.

## Extensibility ideas

- Integrate cooperative target designations or threat scoring from allied sensors.
- Feed obstruction metadata into spatial audio occlusion or impact effects.
- Blend turret orientation with animation rigs or IK solvers for character-driven platforms.
- Surface telemetry to external monitoring or debugging dashboards.

## License

This project is provided for demonstration purposes; adapt or extend it to match your game's licensing needs.
## Project structure

- `src/turret_ai/geometry.py` – minimal 3D vector helpers.
- `src/turret_ai/turret.py` – turret controller and AI logic, including lead prediction and configurable cooldowns.
- `src/simulate.py` – command line simulation demonstrating the turret.
- `tests/` – unit tests.

## Configuration highlights

Key tuning parameters on `TurretConfig`:

- `max_turn_rate_deg`: constrain how quickly yaw and pitch respond.
- `fire_arc_deg`: allowable misalignment before firing.
- `projectile_speed`: used alongside target velocity to compute intercept points.
- `max_prediction_time`: cap on lead prediction to avoid chasing very distant solutions.
- `fire_cooldown`: configurable cadence between shots.

## Feature ideas

The turret is intentionally modular so it can be extended. Some additions to
consider:

- Add obstruction checks (e.g. ray casting) so the turret respects cover.
- Support multiple ammunition types with different projectile speeds and damage.
- Introduce heat or power management systems that throttle firing cadence under sustained use.
- Layer additional behaviours such as idle scanning animations or manual override controls.
>>>>>>> eda508c6
<|MERGE_RESOLUTION|>--- conflicted
+++ resolved
@@ -14,8 +14,6 @@
 - Orientation blending so turret aim can be layered with character rigs or IK solvers.
 - Adaptive reinforcement-learning reward integration that feeds rewards back into cooldown and threat weighting for player-tailored difficulty.
 - Telemetry streaming suitable for dashboards, profilers, reinforcement-learning agents, and WebSocket/RPC exports alongside capture overlays for replays or broadcast graphics.
-<<<<<<< HEAD
-=======
 An STS 3D-inspired turret controller featuring predictive aiming, cover awareness, ammunition loadouts, heat management, and optional designer overrides.
 
 ## Features
@@ -30,7 +28,6 @@
 - Orientation blending so turret aim can be layered with character rigs or IK solvers.
 - Telemetry streaming suitable for dashboards, profilers, or remote debugging tools.
 - Idle scanning, manual override waypoint queues, and scripted burst-fire behaviours for cinematic or player-directed control.
->>>>>>> eda508c6
 - Lightweight vector math utilities, simulation CLI, and comprehensive unit tests.
 
 ## Getting started
@@ -38,8 +35,6 @@
 The project targets **Python 3.11+**.
 
 1. Create and activate a virtual environment, then install development dependencies:
-<<<<<<< HEAD
-=======
 This repository implements a lightweight STS 3D-inspired turret AI. It provides:
 
 - Core turret logic with target selection, predictive intercept aiming, and firing heuristics.
@@ -51,7 +46,6 @@
 The project uses Python 3.11+.
 
 1. Create a virtual environment and install dependencies (only `pytest` for tests).
->>>>>>> eda508c6
 
    ```bash
    python -m venv .venv
@@ -60,20 +54,14 @@
    ```
 
 2. Run the interactive simulation demo:
-<<<<<<< HEAD
-=======
 2. Run the demo simulation:
->>>>>>> eda508c6
 
    ```bash
    python -m src.simulate
    ```
 
 3. Execute the automated tests:
-<<<<<<< HEAD
-=======
 3. Execute the test suite:
->>>>>>> eda508c6
 
    ```bash
    pytest
@@ -87,11 +75,8 @@
 | `src/turret_ai/turret.py` | Turret controller implementation with ammunition, heat, power, obstruction, and override systems. |
 | `src/simulate.py` | CLI simulation that visualises tracking, allied designations, rig blending, spatial occlusion, ammunition cycling, and feedback hooks. |
 | `tests/` | Pytest suite covering predictive aiming, manual overrides, obstruction checks, heat throttling, telemetry, and ammunition flow. |
-<<<<<<< HEAD
-=======
 | `src/simulate.py` | CLI simulation that visualises tracking, obstruction sampling, ammunition cycling, and heat feedback hooks. |
 | `tests/` | Pytest suite covering predictive aiming, manual overrides, obstruction checks, heat throttling, and ammunition flow. |
->>>>>>> eda508c6
 
 ## Configuration highlights
 
@@ -124,12 +109,6 @@
 - Introduce predictive countermeasure deployment (e.g., smoke, ECM) when telemetry reports contested line-of-sight.
 - Add network replication layers that forward cooperative designations between multiple turrets.
 - Feed capture-aligned telemetry into automated replay editors for esport or broadcast tooling.
-<<<<<<< HEAD
-
-## License
-
-This project is provided for demonstration purposes; adapt or extend it to match your game's licensing needs.
-=======
 - `orientation_blend`: blend final yaw/pitch with rig or IK solvers before rendering.
 - `telemetry_callback`: stream per-tick `TurretTelemetry` snapshots to dashboards or profilers.
 
@@ -176,4 +155,3 @@
 - Support multiple ammunition types with different projectile speeds and damage.
 - Introduce heat or power management systems that throttle firing cadence under sustained use.
 - Layer additional behaviours such as idle scanning animations or manual override controls.
->>>>>>> eda508c6
